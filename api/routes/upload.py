"""
Upload routes for Missing Person AI API.

This module handles file uploads for missing and found persons,
including image processing, face detection, and similarity matching.
"""

import time
import numpy as np
from typing import List
from fastapi import APIRouter, UploadFile, File, Form, HTTPException, status, Depends
from fastapi.responses import JSONResponse
from loguru import logger
import json

from ..dependencies import (
    SettingsDep, FaceDetectorDep, EmbeddingExtractorDep, 
    VectorDBDep, BilateralSearchDep, ConfidenceScoringDep
)
from ..schemas.models import (
    MissingPersonMetadata, FoundPersonMetadata, UploadResponse,
    FaceQualityMetrics, MatchResult, ConfidenceExplanation, ConfidenceFactor
)
from utils.validation import validate_file_upload, validate_missing_person_metadata, validate_found_person_metadata
from utils.identifiers import generate_case_id, generate_found_id
from utils.image_processing import load_image_from_bytes, normalize_image_orientation, enhance_image_quality


router = APIRouter()


def process_image_and_extract_face(
    image_bytes: bytes,
    face_detector,
    settings
) -> tuple:
    """
    Process image and extract the largest face.
    
    Returns:
        Tuple of (face_image, face_quality_metrics, error_message)
    """
    try:
        # Normalize image orientation
        normalized_bytes = normalize_image_orientation(image_bytes)
        
        # Load image
        image = load_image_from_bytes(normalized_bytes)
        
        # Enhance image quality
        enhanced_image = enhance_image_quality(image)
        
        # Extract largest face
        face_image = face_detector.extract_largest_face(
            enhanced_image,
            align=True,
            confidence_threshold=settings.face_confidence_threshold
        )
        
        if face_image is None:
            return None, None, "No face detected in the image"
        
        # Check face quality
        is_good_quality, quality_metrics = face_detector.check_face_quality(face_image)
        
        face_quality = FaceQualityMetrics(
            sharpness=quality_metrics['sharpness'],
            brightness=quality_metrics['brightness'],
            contrast=quality_metrics['contrast'],
            is_sharp=quality_metrics['is_sharp'],
            is_bright_enough=quality_metrics['is_bright_enough'],
            is_contrasted=quality_metrics['is_contrasted']
        )
        
        if not is_good_quality:
            logger.warning(f"Poor face quality detected: {quality_metrics}")
        
        return face_image, face_quality, None
        
    except Exception as e:
        logger.error(f"Image processing failed: {str(e)}")
        return None, None, f"Image processing failed: {str(e)}"


def format_match_results(
    matches: List[dict],
    confidence_scoring
) -> List[MatchResult]:
    """Format match results with confidence scoring."""
    formatted_matches = []
    
    for match in matches:
        try:
            # Calculate confidence
            confidence_level, confidence_score, explanation = confidence_scoring.calculate_confidence(match)
            
            # Format confidence factors
            factors = {}
            for factor_name, factor_data in explanation.get('factors', {}).items():
                factors[factor_name] = ConfidenceFactor(
                    score=factor_data['score'],
                    weight=factor_data['weight'],
                    contribution=factor_data['contribution'],
                    description=factor_data['description']
                )
            
            # Create confidence explanation
            confidence_explanation = ConfidenceExplanation(
                confidence_level=confidence_level.value,
                confidence_score=confidence_score,
                factors=factors,
                reasons=explanation.get('reasons', []),
                summary=explanation.get('summary', ''),
                recommendations=explanation.get('recommendations', []),
                threshold_info=explanation.get('threshold_info', {})
            )
            
            # Extract contact information
            payload = match.get('payload', {})
            contact = payload.get('contact') or payload.get('finder_contact', 'No contact available')
            
            # Create match result
            match_result = MatchResult(
                id=match['id'],
                face_similarity=match['face_similarity'],
                metadata_similarity=match['metadata_similarity'],
                combined_score=match['combined_score'],
                confidence_level=confidence_level.value,
                confidence_score=confidence_score,
                explanation=confidence_explanation,
                contact=contact,
                metadata=payload
            )
            
            formatted_matches.append(match_result)
            
        except Exception as e:
            logger.error(f"Failed to format match result: {str(e)}")
            continue
    
    return formatted_matches


def _generate_timestamp_id(prefix: str) -> str:
    """
    Generate a simple timestamp-based identifier that is URL-safe and
    matches the repository's relaxed validation pattern (A-Za-z0-9_-).

    Example: MISS_1734739200123
    """
    # Use milliseconds to reduce collision chance in quick successive requests
    millis = int(time.time() * 1000)
    return f"{prefix}_{millis}"


@router.post("/missing", response_model=UploadResponse)
async def upload_missing_person(
    settings: SettingsDep,
    face_detector: FaceDetectorDep,
    embedding_extractor: EmbeddingExtractorDep,
    vector_db: VectorDBDep,
    bilateral_search: BilateralSearchDep,
    confidence_scoring: ConfidenceScoringDep,
    image: UploadFile = File(..., description="Face image of the missing person"),
    metadata: str = Form(..., description="Missing person metadata as JSON string")
):
    """
    Upload a missing person's photo and metadata.
    
    This endpoint:
    1. Validates the uploaded image and metadata
    2. Detects and extracts the face from the image
    3. Generates a face embedding
    4. Stores the data in the vector database
    5. Searches for potential matches in found persons
    6. Returns potential matches with confidence scores
    """
    start_time = time.time()
    
    try:
        # Read image file
        image_bytes = await image.read()
        
        # Validate file upload
        is_valid_file, file_error = validate_file_upload(image_bytes, image.filename)
        if not is_valid_file:
            raise HTTPException(
                status_code=status.HTTP_400_BAD_REQUEST,
                detail=f"Invalid file: {file_error}"
            )
        
        # Parse and validate metadata
        try:
            metadata_dict = json.loads(metadata)
<<<<<<< HEAD
            if not metadata_dict.get("case_id"):
                metadata_dict["case_id"] = generate_case_id()
=======
            # Auto-generate case_id if missing or empty
            if not metadata_dict.get("case_id"):
                metadata_dict["case_id"] = _generate_timestamp_id("MISS")
>>>>>>> 52134f9c
            missing_metadata = MissingPersonMetadata(**metadata_dict)
        except json.JSONDecodeError:
            raise HTTPException(
                status_code=status.HTTP_400_BAD_REQUEST,
                detail="Invalid JSON in metadata field"
            )
        except Exception as e:
            raise HTTPException(
                status_code=status.HTTP_400_BAD_REQUEST,
                detail=f"Invalid metadata: {str(e)}"
            )
        
        # Additional metadata validation
        is_valid_metadata, metadata_errors = validate_missing_person_metadata(metadata_dict)
        if not is_valid_metadata:
            raise HTTPException(
                status_code=status.HTTP_400_BAD_REQUEST,
                detail=f"Metadata validation failed: {'; '.join(metadata_errors)}"
            )
        
        # Process image and extract face
        face_image, face_quality, process_error = process_image_and_extract_face(
            image_bytes, face_detector, settings
        )
        
        if process_error:
            return UploadResponse(
                success=False,
                message=process_error,
                face_quality=face_quality,
                processing_time_ms=(time.time() - start_time) * 1000
            )
        
        # Extract face embedding
        try:
            embedding = embedding_extractor.extract_embedding(face_image)
        except Exception as e:
            logger.error(f"Embedding extraction failed: {str(e)}")
            raise HTTPException(
                status_code=status.HTTP_500_INTERNAL_SERVER_ERROR,
                detail="Failed to extract face embedding"
            )
        
        # Store in vector database
        try:
            point_id = vector_db.insert_missing_person(embedding, metadata_dict)
            logger.info(f"Stored missing person: {missing_metadata.name} (ID: {point_id})")
        except Exception as e:
            logger.error(f"Database insertion failed: {str(e)}")
            raise HTTPException(
                status_code=status.HTTP_500_INTERNAL_SERVER_ERROR,
                detail="Failed to store data in database"
            )
        
        # Search for potential matches in found persons
        potential_matches = []
        try:
            matches = bilateral_search.search_for_found(
                embedding, metadata_dict, limit=settings.top_k_matches
            )
            potential_matches = format_match_results(matches, confidence_scoring)
            logger.info(f"Found {len(potential_matches)} potential matches for missing person {missing_metadata.name}")
        except Exception as e:
            logger.error(f"Search for matches failed: {str(e)}")
            # Don't fail the upload if search fails
        
        processing_time = (time.time() - start_time) * 1000
        
        return UploadResponse(
            success=True,
            message=f"Missing person '{missing_metadata.name}' uploaded successfully",
            point_id=point_id,
            potential_matches=potential_matches,
            face_quality=face_quality,
            processing_time_ms=processing_time,
            case_id=missing_metadata.case_id
        )
        
    except HTTPException:
        raise
    except Exception as e:
        logger.error(f"Upload missing person failed: {str(e)}")
        raise HTTPException(
            status_code=status.HTTP_500_INTERNAL_SERVER_ERROR,
            detail="Internal server error during upload"
        )


@router.post("/found", response_model=UploadResponse)
async def upload_found_person(
    settings: SettingsDep,
    face_detector: FaceDetectorDep,
    embedding_extractor: EmbeddingExtractorDep,
    vector_db: VectorDBDep,
    bilateral_search: BilateralSearchDep,
    confidence_scoring: ConfidenceScoringDep,
    image: UploadFile = File(..., description="Face image of the found person"),
    metadata: str = Form(..., description="Found person metadata as JSON string")
):
    """
    Upload a found person's photo and metadata.
    
    This endpoint:
    1. Validates the uploaded image and metadata
    2. Detects and extracts the face from the image
    3. Generates a face embedding
    4. Stores the data in the vector database
    5. Searches for potential matches in missing persons
    6. Returns potential matches with confidence scores
    """
    start_time = time.time()
    
    try:
        # Read image file
        image_bytes = await image.read()
        
        # Validate file upload
        is_valid_file, file_error = validate_file_upload(image_bytes, image.filename)
        if not is_valid_file:
            raise HTTPException(
                status_code=status.HTTP_400_BAD_REQUEST,
                detail=f"Invalid file: {file_error}"
            )
        
        # Parse and validate metadata
        try:
            metadata_dict = json.loads(metadata)
<<<<<<< HEAD
            if not metadata_dict.get("found_id"):
                metadata_dict["found_id"] = generate_found_id()
=======
            # Auto-generate found_id if missing or empty
            if not metadata_dict.get("found_id"):
                metadata_dict["found_id"] = _generate_timestamp_id("FOUND")
>>>>>>> 52134f9c
            found_metadata = FoundPersonMetadata(**metadata_dict)
        except json.JSONDecodeError:
            raise HTTPException(
                status_code=status.HTTP_400_BAD_REQUEST,
                detail="Invalid JSON in metadata field"
            )
        except Exception as e:
            raise HTTPException(
                status_code=status.HTTP_400_BAD_REQUEST,
                detail=f"Invalid metadata: {str(e)}"
            )
        
        # Additional metadata validation
        is_valid_metadata, metadata_errors = validate_found_person_metadata(metadata_dict)
        if not is_valid_metadata:
            raise HTTPException(
                status_code=status.HTTP_400_BAD_REQUEST,
                detail=f"Metadata validation failed: {'; '.join(metadata_errors)}"
            )
        
        # Process image and extract face
        face_image, face_quality, process_error = process_image_and_extract_face(
            image_bytes, face_detector, settings
        )
        
        if process_error:
            return UploadResponse(
                success=False,
                message=process_error,
                face_quality=face_quality,
                processing_time_ms=(time.time() - start_time) * 1000
            )
        
        # Extract face embedding
        try:
            embedding = embedding_extractor.extract_embedding(face_image)
        except Exception as e:
            logger.error(f"Embedding extraction failed: {str(e)}")
            raise HTTPException(
                status_code=status.HTTP_500_INTERNAL_SERVER_ERROR,
                detail="Failed to extract face embedding"
            )
        
        # Store in vector database
        try:
            point_id = vector_db.insert_found_person(embedding, metadata_dict)
            logger.info(f"Stored found person: {found_metadata.found_id} (ID: {point_id})")
        except Exception as e:
            logger.error(f"Database insertion failed: {str(e)}")
            raise HTTPException(
                status_code=status.HTTP_500_INTERNAL_SERVER_ERROR,
                detail="Failed to store data in database"
            )
        
        # Search for potential matches in missing persons
        potential_matches = []
        try:
            logger.info(f"Searching for missing persons matching found person {found_metadata.found_id}")
            logger.info(f"Search parameters: age={metadata_dict.get('current_age_estimate')}, gender={metadata_dict.get('gender')}")
            matches = bilateral_search.search_for_missing(
                embedding, metadata_dict, limit=settings.top_k_matches
            )
            logger.info(f"Bilateral search returned {len(matches)} raw matches")
            potential_matches = format_match_results(matches, confidence_scoring)
            logger.info(f"Formatted {len(potential_matches)} potential matches for found person {found_metadata.found_id}")
            if len(potential_matches) > 0:
                logger.info(f"Top match: face_similarity={potential_matches[0].face_similarity:.3f}, combined_score={potential_matches[0].combined_score:.3f}")
        except Exception as e:
            logger.error(f"Search for matches failed: {str(e)}")
            import traceback
            logger.error(traceback.format_exc())
            # Don't fail the upload if search fails
        
        processing_time = (time.time() - start_time) * 1000
        
        return UploadResponse(
            success=True,
            message=f"Found person '{found_metadata.found_id}' uploaded successfully",
            point_id=point_id,
            potential_matches=potential_matches,
            face_quality=face_quality,
            processing_time_ms=processing_time,
            found_id=found_metadata.found_id
        )
        
    except HTTPException:
        raise
    except Exception as e:
        logger.error(f"Upload found person failed: {str(e)}")
        raise HTTPException(
            status_code=status.HTTP_500_INTERNAL_SERVER_ERROR,
            detail="Internal server error during upload"
        )<|MERGE_RESOLUTION|>--- conflicted
+++ resolved
@@ -192,14 +192,9 @@
         # Parse and validate metadata
         try:
             metadata_dict = json.loads(metadata)
-<<<<<<< HEAD
-            if not metadata_dict.get("case_id"):
-                metadata_dict["case_id"] = generate_case_id()
-=======
             # Auto-generate case_id if missing or empty
             if not metadata_dict.get("case_id"):
                 metadata_dict["case_id"] = _generate_timestamp_id("MISS")
->>>>>>> 52134f9c
             missing_metadata = MissingPersonMetadata(**metadata_dict)
         except json.JSONDecodeError:
             raise HTTPException(
@@ -327,14 +322,9 @@
         # Parse and validate metadata
         try:
             metadata_dict = json.loads(metadata)
-<<<<<<< HEAD
-            if not metadata_dict.get("found_id"):
-                metadata_dict["found_id"] = generate_found_id()
-=======
             # Auto-generate found_id if missing or empty
             if not metadata_dict.get("found_id"):
                 metadata_dict["found_id"] = _generate_timestamp_id("FOUND")
->>>>>>> 52134f9c
             found_metadata = FoundPersonMetadata(**metadata_dict)
         except json.JSONDecodeError:
             raise HTTPException(
